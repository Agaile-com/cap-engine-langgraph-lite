"""Manage the configuration of various retrievers.

This module provides functionality to create and manage retrievers for different
vector store backends, specifically Elasticsearch, Pinecone, MongoDB, and Milvus Lite.

The retrievers support filtering results by user_id to ensure data isolation between users.
"""

import os
from contextlib import contextmanager
from typing import Generator

from langchain_core.embeddings import Embeddings
from langchain_core.runnables import RunnableConfig
from langchain_core.vectorstores import VectorStoreRetriever

from retrieval_graph.configuration import Configuration, IndexConfiguration

## Encoder constructors


def make_text_encoder(model: str) -> Embeddings:
    """Connect to the configured text encoder."""
    provider, model = model.split("/", maxsplit=1)
    match provider:
        case "openai":
            from langchain_openai import OpenAIEmbeddings

            return OpenAIEmbeddings(model=model)
        case "cohere":
            from langchain_cohere import CohereEmbeddings

            return CohereEmbeddings(model=model)  # type: ignore
        case _:
            raise ValueError(f"Unsupported embedding provider: {provider}")


## Retriever constructors


@contextmanager
def make_elastic_retriever(
    configuration: IndexConfiguration, embedding_model: Embeddings
) -> Generator[VectorStoreRetriever, None, None]:
    """Configure this agent to connect to a specific elastic index."""
    from langchain_elasticsearch import ElasticsearchStore

    connection_options = {}
    if configuration.retriever_provider == "elastic-local":
        connection_options = {
            "es_user": os.environ["ELASTICSEARCH_USER"],
            "es_password": os.environ["ELASTICSEARCH_PASSWORD"],
        }

    else:
        connection_options = {"es_api_key": os.environ["ELASTICSEARCH_API_KEY"]}

    vstore = ElasticsearchStore(
        **connection_options,  # type: ignore
        es_url=os.environ["ELASTICSEARCH_URL"],
        index_name="langchain_index",
        embedding=embedding_model,
    )

    search_kwargs = configuration.search_kwargs

    search_filter = search_kwargs.setdefault("filter", [])
    search_filter.append({"term": {"metadata.user_id": configuration.user_id}})
    yield vstore.as_retriever(search_kwargs=search_kwargs)


@contextmanager
def make_pinecone_retriever(
    configuration: IndexConfiguration, embedding_model: Embeddings
) -> Generator[VectorStoreRetriever, None, None]:
    """Configure this agent to connect to a specific pinecone index."""
    from langchain_pinecone import PineconeVectorStore

    search_kwargs = configuration.search_kwargs

    search_filter = search_kwargs.setdefault("filter", {})
    search_filter.update({"user_id": configuration.user_id})
    vstore = PineconeVectorStore.from_existing_index(
        os.environ["PINECONE_INDEX_NAME"], embedding=embedding_model
    )
    yield vstore.as_retriever(search_kwargs=search_kwargs)


@contextmanager
def make_mongodb_retriever(
    configuration: IndexConfiguration, embedding_model: Embeddings
) -> Generator[VectorStoreRetriever, None, None]:
    """Configure this agent to connect to a specific MongoDB Atlas index & namespaces."""
    from langchain_mongodb.vectorstores import MongoDBAtlasVectorSearch

    vstore = MongoDBAtlasVectorSearch.from_connection_string(
        os.environ["MONGODB_URI"],
        namespace="langgraph_retrieval_agent.default",
        embedding=embedding_model,
    )
    search_kwargs = configuration.search_kwargs
    pre_filter = search_kwargs.setdefault("pre_filter", {})
    pre_filter["user_id"] = {"$eq": configuration.user_id}
    yield vstore.as_retriever(search_kwargs=search_kwargs)


@contextmanager
def make_milvus_retriever(
    configuration: IndexConfiguration, embedding_model: Embeddings, **kwargs
) -> Generator[VectorStoreRetriever, None, None]:
    """Configure this agent to use milvus lite file based uri to store the vector index."""
    from langchain_milvus.vectorstores import Milvus

    milvus_uri = kwargs.get("alternate_milvus_uri") or os.environ.get("MILVUS_DB")
    vstore = Milvus(
        embedding_function=embedding_model,
        collection_name=configuration.user_id,
        connection_args={"uri": milvus_uri},
<<<<<<< HEAD
        index_params={
            "index_type": "FLAT",  # Only FLAT is supported in local mode
            "metric_type": "L2",
            "params": {}
        },
        auto_id=True
=======
        auto_id=True,
>>>>>>> 05c6c943
    )
    yield vstore.as_retriever(search_kwargs=configuration.search_kwargs)


@contextmanager
def make_retriever(
    config: RunnableConfig,
    **kwargs,
) -> Generator[VectorStoreRetriever, None, None]:
    """Create a retriever for the agent, based on the current configuration."""
    configuration = IndexConfiguration.from_runnable_config(config)
    embedding_model = make_text_encoder(configuration.embedding_model)
    user_id = configuration.user_id
    if not user_id:
        raise ValueError("Please provide a valid user_id in the configuration.")
    match configuration.retriever_provider:
        case "elastic" | "elastic-local":
            with make_elastic_retriever(configuration, embedding_model) as retriever:
                yield retriever

        case "pinecone":
            with make_pinecone_retriever(configuration, embedding_model) as retriever:
                yield retriever

        case "mongodb":
            with make_mongodb_retriever(configuration, embedding_model) as retriever:
                yield retriever

        case "milvus":
            with make_milvus_retriever(configuration, embedding_model, **kwargs) as retriever:
                yield retriever

        case _:
            raise ValueError(
                "Unrecognized retriever_provider in configuration. "
                f"Expected one of: {', '.join(Configuration.__annotations__['retriever_provider'].__args__)}\n"
                f"Got: {configuration.retriever_provider}"
            )<|MERGE_RESOLUTION|>--- conflicted
+++ resolved
@@ -116,16 +116,7 @@
         embedding_function=embedding_model,
         collection_name=configuration.user_id,
         connection_args={"uri": milvus_uri},
-<<<<<<< HEAD
-        index_params={
-            "index_type": "FLAT",  # Only FLAT is supported in local mode
-            "metric_type": "L2",
-            "params": {}
-        },
         auto_id=True
-=======
-        auto_id=True,
->>>>>>> 05c6c943
     )
     yield vstore.as_retriever(search_kwargs=configuration.search_kwargs)
 
